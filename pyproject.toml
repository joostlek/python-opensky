--- conflicted
+++ resolved
@@ -28,11 +28,7 @@
 python = "^3.10"
 aiohttp = ">=3.0.0"
 yarl = ">=1.6.0"
-<<<<<<< HEAD
-=======
-pydantic = ">=1.10.8"
 syrupy = "^4.5.0"
->>>>>>> dfb0a498
 
 [tool.poetry.group.dev.dependencies]
 aresponses = "2.1.6"
