--- conflicted
+++ resolved
@@ -41,17 +41,10 @@
 pytest = "8.3.5"
 pytest-asyncio = "0.25.3"
 pytest-cov = "6.0.0"
-<<<<<<< HEAD
-ruff = "0.8.1"
-safety = "3.2.11"
-yamllint = "1.35.1"
-syrupy = "4.8.0"
-=======
 ruff = "0.11.0"
 safety = "3.3.1"
 yamllint = "1.36.2"
 syrupy = "4.9.0"
->>>>>>> 528b002f
 
 [tool.poetry.urls]
 "Bug Tracker" = "https://github.com/joostlek/python-opensky/issues"
