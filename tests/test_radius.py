--- conflicted
+++ resolved
@@ -7,9 +7,6 @@
     OpenSky,
 )
 
-<<<<<<< HEAD
-PRECISION = 0.001
-=======
 PRECISION = 0.01
 
 
@@ -23,6 +20,28 @@
             BoundingBox(
                 min_latitude=-1.0,
                 max_latitude=1.0,
+                min_longitude=-1.0,
+                max_longitude=1.0,
+            ),
+        ),
+        (
+            90.0,
+            0.0,
+            111120,
+            BoundingBox(
+                min_latitude=89.0,
+                max_latitude=89.0,
+                min_longitude=-1.0,
+                max_longitude=1.0,
+            ),
+        ),
+        (
+            180.0,
+            0.0,
+            111120,
+            BoundingBox(
+                min_latitude=179.0,
+                max_latitude=-179.0,
                 min_longitude=-1.0,
                 max_longitude=1.0,
             ),
@@ -79,41 +98,4 @@
     assert res_bounding_box.max_longitude == approx(
         bounding_box.max_longitude,
         PRECISION,
-    )
->>>>>>> 346917a0
-
-
-@pytest.mark.parametrize(
-    ("latitude", "longitude", "radius", "bounding_box"),
-    [
-        (
-            0.0,
-            0.0,
-            111120,
-            BoundingBox(
-                min_latitude=-1.0,
-                max_latitude=1.0,
-                min_longitude=-1.0,
-                max_longitude=1.0,
-            ),
-        ),
-    ],
-)
-async def test_calculating_bounding_box(
-    latitude: float,
-    longitude: float,
-    radius: float,
-    bounding_box: BoundingBox,
-) -> None:
-    """Test calculating bounding box."""
-    res_bounding_box = OpenSky.get_bounding_box(latitude, longitude, radius)
-    assert res_bounding_box.min_latitude == approx(bounding_box.min_latitude, PRECISION)
-    assert res_bounding_box.max_latitude == approx(bounding_box.max_latitude, PRECISION)
-    assert res_bounding_box.min_longitude == approx(
-        bounding_box.min_longitude,
-        PRECISION,
-    )
-    assert res_bounding_box.max_longitude == approx(
-        bounding_box.min_longitude,
-        PRECISION,
     )